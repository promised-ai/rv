//! CDVM distribution over x in (0, m-1)
#[cfg(feature = "serde1")]
use serde::{Deserialize, Serialize};

use crate::consts::TWO_PI;
use crate::data::CdvmSuffStat;
use crate::impl_display;
use crate::misc::func::LogSumExp;
use crate::misc::ln_pflip;
use crate::traits::{
    HasDensity, HasSuffStat, Mean, Mode, Parameterized, Sampleable, Support,
};
use rand::Rng;
use std::fmt;

// TODO: This can be *much* more efficient if we replace the modulus with
// something like this. In particular, the suffstat would only need quick
// lookups and additions, with no trig functions
//
// #[derive(Debug, Clone,
//     PartialEq)] pub struct CdvmModulus { m: usize, twopi_over_m: f64, sines:
//     Vec<f64>, cosines: Vec<f64>, }

// impl CdvmModulus {
//     fn new(m: usize) -> Self {
//         let twopi_over_m = 2.0 * std::f64::consts::PI / m as f64;
//         let sines = (0..m).map(|x| (twopi_over_m * (x as f64)).sin()).collect();
//         let cosines = (0..m).map(|x| (twopi_over_m * (x as f64)).cos()).collect();
//         Self {
//             m,
//             twopi_over_m,
//             sines,
//             cosines,
//         }
//     }
// }

/// [CDVM distribution](https://arxiv.org/pdf/2009.05437),
/// A unimodal distribution over x in (0, m-1) where m is the number of categories.
///
/// Note that in while the paper uses μ ∈ [0, 2π), we use μ ∈ [0, m)
#[derive(Debug, Clone)]
#[cfg_attr(feature = "serde1", derive(Serialize, Deserialize))]
#[cfg_attr(feature = "serde1", serde(rename_all = "snake_case"))]
pub struct Cdvm {
    /// Number of categories
    modulus: usize,

    /// mean direction (μ)
    mu: f64,

    /// concentration parameter (κ)
    k: f64,

    /// Cached log-normalization constant
    log_norm_const: f64,

    /// Cached 2π/m
    twopi_over_m: f64,
}

#[derive(Debug, Clone, PartialEq)]
pub struct CdvmParameters {
    pub modulus: usize,
    pub mu: f64,
    pub k: f64,
}

#[derive(Debug, Clone, PartialEq)]
#[cfg_attr(feature = "serde1", derive(Serialize, Deserialize))]
#[cfg_attr(feature = "serde1", serde(rename_all = "snake_case"))]
pub enum CdvmError {
    /// mu must be finite
    MuNotFinite { mu: f64 },

    /// k must be finite
    KNotFinite { k: f64 },

    /// k must be non-negative
    KNegative { k: f64 },

    /// The number of categories is less than 2
    InvalidCategories { modulus: usize },
}

impl Cdvm {
    /// Create a new CDVM distribution
    ///
    /// # Arguments
    /// * `mu` - mean direction (must be in [0, modulus))
    /// * `k` - concentration (must be non-negative)
    /// * `modulus` - Number of categories
    pub fn new(modulus: usize, mu: f64, k: f64) -> Result<Self, CdvmError> {
        // Validate parameters
        if !mu.is_finite() {
            return Err(CdvmError::MuNotFinite { mu });
        }
        if !k.is_finite() {
            return Err(CdvmError::KNotFinite { k });
        }
        if k < 0.0 {
            return Err(CdvmError::KNegative { k });
        }
        if modulus < 2 {
            return Err(CdvmError::InvalidCategories { modulus });
        }

        Ok(Cdvm::new_unchecked(modulus, mu, k))
    }

    // Test that dependent fields are properly set
    // This is just for testing purposes
    pub fn is_consistent(&self) -> bool {
        let other = Cdvm::new(self.modulus, self.mu, self.k).unwrap();
        self.mu == other.mu
            && self.k == other.k
            && self.modulus == other.modulus
            && self.log_norm_const == other.log_norm_const
            && self.twopi_over_m == other.twopi_over_m
    }

    /// Creates a new CDVM without checking whether the parameters are valid.
    #[inline]
<<<<<<< HEAD
    pub fn new_unchecked(modulus: usize, mu: f64, k: f64) -> Self {
        let log_norm_const = Cdvm::compute_log_norm_const(modulus, mu, k);

=======
    #[must_use]
    pub fn new_unchecked(mu: f64, kappa: f64, modulus: usize) -> Self {
>>>>>>> 5b99857e
        Cdvm {
            modulus,
            mu,
            k,
            log_norm_const,
            twopi_over_m: TWO_PI / modulus as f64,
        }
    }

    fn cdvm_kernel(two_pi_over_m: f64, mu: f64, k: f64, x: usize) -> f64 {
        k * ((two_pi_over_m * (x as f64 - mu)).cos())
    }

    fn compute_log_norm_const(modulus: usize, mu: f64, k: f64) -> f64 {
        let two_pi_over_m = TWO_PI / modulus as f64;
        (0..modulus)
            .map(|x| Cdvm::cdvm_kernel(two_pi_over_m, mu, k, x))
            .logsumexp()
    }

    /// Get the number of categories
    pub fn modulus(&self) -> usize {
        self.modulus
    }

    /// Get the von Mises mean direction
    pub fn mu(&self) -> f64 {
        self.mu
    }

    /// Get the von Mises concentration parameter
    pub fn k(&self) -> f64 {
        self.k
    }

    /// Get the cached 2π/m
    pub fn twopi_over_m(&self) -> f64 {
        self.twopi_over_m
    }

    /// Compute or fetch cached normalization constant
    fn log_norm_const(&self) -> f64 {
        self.log_norm_const
    }

    /// Set the mean direction
    pub fn set_mu(&mut self, mu: f64) -> Result<(), CdvmError> {
        if !mu.is_finite() {
            return Err(CdvmError::MuNotFinite { mu });
        }
        self.set_mu_unchecked(mu);
        Ok(())
    }

    pub fn set_mu_unchecked(&mut self, mu: f64) {
        self.mu = mu;
        self.log_norm_const =
            Cdvm::compute_log_norm_const(self.modulus, mu, self.k);
    }

    /// Set the concentration parameter
    pub fn set_k(&mut self, k: f64) -> Result<(), CdvmError> {
        if !k.is_finite() {
            return Err(CdvmError::KNotFinite { k });
        }
        if k < 0.0 {
            return Err(CdvmError::KNegative { k });
        }
        self.set_k_unchecked(k);
        Ok(())
    }

    pub fn set_k_unchecked(&mut self, k: f64) {
        self.k = k;
        self.log_norm_const =
            Cdvm::compute_log_norm_const(self.modulus, self.mu, k);
    }
}

impl Parameterized for Cdvm {
    type Parameters = CdvmParameters;

    fn emit_params(&self) -> Self::Parameters {
        CdvmParameters {
            modulus: self.modulus,
            mu: self.mu,
            k: self.k,
        }
    }

    fn from_params(params: Self::Parameters) -> Self {
        Self::new(params.modulus, params.mu, params.k).unwrap()
    }
}

impl PartialEq for Cdvm {
    fn eq(&self, other: &Cdvm) -> bool {
        self.modulus == other.modulus
            && self.mu == other.mu
            && self.k == other.k
    }
}

impl From<&Cdvm> for String {
    fn from(cdvm: &Cdvm) -> String {
        format!(
            "CDVM(modulus: {}, μ: {}, κ: {})",
            cdvm.modulus, cdvm.mu, cdvm.k
        )
    }
}

impl Mean<f64> for Cdvm {
    fn mean(&self) -> Option<f64> {
        Some(self.mu)
    }
}

impl Mode<usize> for Cdvm {
    fn mode(&self) -> Option<usize> {
        Some(self.mu.round() as usize)
    }
}

impl_display!(Cdvm);

impl std::error::Error for CdvmError {}

impl fmt::Display for CdvmError {
    fn fmt(&self, f: &mut fmt::Formatter<'_>) -> fmt::Result {
        match self {
            Self::MuNotFinite { mu } => {
                write!(f, "mu ({}) must be finite", mu)
            }
            Self::KNotFinite { k } => {
                write!(f, "k ({}) must be finite", k)
            }
            Self::KNegative { k } => {
                write!(f, "k ({}) must be non-negative", k)
            }
            Self::InvalidCategories { modulus } => {
                write!(f, "number of categories ({modulus}) must be at least 2")
            }
<<<<<<< HEAD
=======
            Self::KappaNegative { kappa } => {
                write!(f, "kappa ({kappa}) must be non-negative")
            }
>>>>>>> 5b99857e
        }
    }
}

impl HasDensity<usize> for Cdvm {
    fn ln_f(&self, x: &usize) -> f64 {
        Cdvm::cdvm_kernel(self.twopi_over_m(), self.mu, self.k, *x)
            - self.log_norm_const()
    }
}

impl Support<usize> for Cdvm {
    fn supports(&self, x: &usize) -> bool {
        *x < self.modulus
    }
}

// TODO: We should be able to speed this up by using an early-exit approach and
// selecting points in the right order (close to mean first)
impl Sampleable<usize> for Cdvm {
    fn draw<R: Rng>(&self, rng: &mut R) -> usize {
        ln_pflip((0..self.modulus).map(|r| self.ln_f(&r)), true, rng)
    }
}

impl HasSuffStat<usize> for Cdvm {
    type Stat = CdvmSuffStat;

    fn empty_suffstat(&self) -> Self::Stat {
        CdvmSuffStat::new(self.modulus)
    }

    fn ln_f_stat(&self, stat: &Self::Stat) -> f64 {
        let twopimu_over_m = self.mu * self.twopi_over_m();
        // TODO: Should we cache twopimu_over_m.cos() and twopimu_over_m.sin()?

        let (sin_twopimu_over_m, cos_twopimu_over_m) = twopimu_over_m.sin_cos();
        self.k.mul_add(
            stat.sum_cos().mul_add(
                cos_twopimu_over_m,
                stat.sum_sin() * sin_twopimu_over_m,
            ),
            -(stat.n() as f64 * self.log_norm_const()),
        )
    }
}

#[cfg(test)]
mod tests {
    use super::*;
    use proptest::prelude::*;

    const TOL: f64 = 1E-12;

    #[test]
    fn new_should_validate_parameters() {
        // Valid parameters should work
        assert!(Cdvm::new(3, 1.0, 1.5).is_ok());

        // Invalid modulus should fail
        assert!(matches!(
            Cdvm::new(1, 1.0, 1.5),
            Err(CdvmError::InvalidCategories { modulus: 1 })
        ));

        // Invalid k should fail
        assert!(matches!(
            Cdvm::new(3, 1.0, -1.5),
            Err(CdvmError::KNegative { k: -1.5 })
        ));
    }

    #[test]
    fn supports_correct_range() {
        let cdvm = Cdvm::new(4, 1.0, 1.5).unwrap();

        assert!(cdvm.supports(&0));
        assert!(cdvm.supports(&1));
        assert!(cdvm.supports(&2));
        assert!(cdvm.supports(&3));
        assert!(!cdvm.supports(&4));
    }

    proptest! {
        #[test]
        fn ln_f_symmetry(
            m in 3..100_usize,
            mu in 0.0..100_f64,
            k in 0.1..50.0_f64,
            x in 0..100_usize
        ) {
            let mu = mu % (m as f64);
            let cdvm1 = Cdvm::new(m, mu, k).unwrap();
            let cdvm2 = Cdvm::new(m, (m as f64) - mu, k).unwrap();

            let x1 = x % m;
            let x2 = m - x1;

            let lnf1 = cdvm1.ln_f(&x1);
            let lnf2 = cdvm2.ln_f(&x2);
            prop_assert!((lnf1 - lnf2).abs() < TOL,
                "ln_f not symmetric for m={}, mu={}, k={}, x={}, lnf1={}, lnf2={}", m, mu, k, x, lnf1, lnf2);
        }
    }

    proptest! {
        #[test]
        fn density_is_normalized(
            m in 3..100_usize,
            mu in 0.0..100_f64,
            k in 0.1..50.0_f64,
        ) {
            let cdvm = Cdvm::new(m, mu, k).unwrap();

            // For the density to be normalized, the logsum should be zero
            let logsum = (0..m).map(|x| cdvm.ln_f(&x)).logsumexp();
            prop_assert!((logsum).abs() < TOL,
                "density not normalized for m={}, mu={}, k={}, logsum={}", m, mu, k, logsum);
        }
    }

    proptest! {
        #[test]
        fn wrap_around_invariance(
            m in 3..100_usize,
            mu in 0.0..100_f64,
            k in 0.1..50.0_f64,
            x in 0..100_usize,
        ) {
            let mu = mu % (m as f64);
            let x = x % m;
            let cdvm = Cdvm::new(m, mu, k).unwrap();
            prop_assert!((cdvm.ln_f(&x) - cdvm.ln_f(&(x + m))).abs() < TOL,
                "ln_f not invariant to wrap-around for m={}, mu={}, k={}, x={}", m, mu, k, x);
        }
    }

    #[test]
    fn parameterized_trait() {
        let original = Cdvm::new(3, 1.0, 1.5).unwrap();
        let params = original.emit_params();
        let reconstructed = Cdvm::from_params(params);

        assert_eq!(original, reconstructed);
    }

    proptest! {
        #[test]
        fn ln_f_matches_ln_f_stat(
            m in 3..100_usize,
            mu in 0.0..100_f64,
            k in 0.1..50.0_f64,
            xs in prop::collection::vec(0..100_usize, 1..20),
        ) {
            let mu = mu % (m as f64);
            let xs: Vec<usize> = xs.into_iter().map(|x| x % m).collect();
            let cdvm = Cdvm::new(m, mu, k).unwrap();

            // Calculate ln_f for each x and sum them
            let ln_f_sum: f64 = xs.iter().map(|x| cdvm.ln_f(x)).sum();

            // Create sufficient statistics from the data
            let stat = CdvmSuffStat::from_data(m, &xs);

            // Get ln_f_stat
            let ln_f_stat = cdvm.ln_f_stat(&stat);

            // They should be equal
            assert!((ln_f_sum - ln_f_stat).abs() < TOL,
<<<<<<< HEAD
                "ln_f_sum ({}) != ln_f_stat ({}) for m={}, mu={}, k={}, xs={:?}",
                ln_f_sum, ln_f_stat, m, mu, k, xs);
        }
    }

    proptest! {
        #[test]
        fn set_k_maintains_consistency(
            m in 3..100_usize,
            mu in 0.0..100_f64,
            k1 in 0.1..50.0_f64,
            k2 in 0.1..50.0_f64,
        ) {
            let mu = mu % (m as f64);
            let mut cdvm = Cdvm::new(m, mu, k1).unwrap();

            // Set a new k value
            cdvm.set_k(k2).unwrap();

            // Check that the distribution is still consistent
            prop_assert!(cdvm.is_consistent(),
                "CDVM not consistent after set_k: m={}, mu={}, k1={}, k2={}", m, mu, k1, k2);
        }
    }

    proptest! {
        #[test]
        fn set_mu_maintains_consistency(
            m in 3..100_usize,
            mu1 in 0.0..100_f64,
            mu2 in 0.0..100_f64,
            k in 0.1..50.0_f64,
        ) {
            let mu1 = mu1 % (m as f64);
            let mu2 = mu2 % (m as f64);
            let mut cdvm = Cdvm::new(m, mu1, k).unwrap();

            // Set a new mu value
            cdvm.set_mu(mu2).unwrap();

            // Check that the distribution is still consistent
            prop_assert!(cdvm.is_consistent(),
                "CDVM not consistent after set_mu: m={}, mu1={}, mu2={}, k={}", m, mu1, mu2, k);
=======
                "ln_f_sum ({ln_f_sum}) != ln_f_stat ({ln_f_stat}) for m={m}, mu={mu}, kappa={kappa}, xs={xs:?}");
>>>>>>> 5b99857e
        }
    }
}<|MERGE_RESOLUTION|>--- conflicted
+++ resolved
@@ -121,14 +121,10 @@
 
     /// Creates a new CDVM without checking whether the parameters are valid.
     #[inline]
-<<<<<<< HEAD
+    #[must_use]
     pub fn new_unchecked(modulus: usize, mu: f64, k: f64) -> Self {
         let log_norm_const = Cdvm::compute_log_norm_const(modulus, mu, k);
 
-=======
-    #[must_use]
-    pub fn new_unchecked(mu: f64, kappa: f64, modulus: usize) -> Self {
->>>>>>> 5b99857e
         Cdvm {
             modulus,
             mu,
@@ -272,12 +268,6 @@
             Self::InvalidCategories { modulus } => {
                 write!(f, "number of categories ({modulus}) must be at least 2")
             }
-<<<<<<< HEAD
-=======
-            Self::KappaNegative { kappa } => {
-                write!(f, "kappa ({kappa}) must be non-negative")
-            }
->>>>>>> 5b99857e
         }
     }
 }
@@ -447,9 +437,7 @@
 
             // They should be equal
             assert!((ln_f_sum - ln_f_stat).abs() < TOL,
-<<<<<<< HEAD
-                "ln_f_sum ({}) != ln_f_stat ({}) for m={}, mu={}, k={}, xs={:?}",
-                ln_f_sum, ln_f_stat, m, mu, k, xs);
+            "ln_f_sum ({ln_f_sum}) != ln_f_stat ({ln_f_stat}) for m={m}, mu={mu}, k={k}, xs={xs:?}");
         }
     }
 
@@ -491,9 +479,6 @@
             // Check that the distribution is still consistent
             prop_assert!(cdvm.is_consistent(),
                 "CDVM not consistent after set_mu: m={}, mu1={}, mu2={}, k={}", m, mu1, mu2, k);
-=======
-                "ln_f_sum ({ln_f_sum}) != ln_f_stat ({ln_f_stat}) for m={m}, mu={mu}, kappa={kappa}, xs={xs:?}");
->>>>>>> 5b99857e
         }
     }
 }