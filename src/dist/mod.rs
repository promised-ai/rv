//! Probability distributions
//!
//! The distributions fall into three categories:
//!
//! 1. **Discrete** distributions assign probability to countable values.
//! 2. **Continuous** distributions assign probability to uncountable values
//!    on a continuum.
//! 3. **Prior** distributions assign probability to other probability
//!    distributions.
mod bernoulli;
mod beta;
mod beta_binom;
mod binomial;
mod categorical;
mod cauchy;
mod chi_squared;
mod crp;
mod dirichlet;
mod exponential;
mod gamma;
mod gaussian;
mod geometric;
mod gev;
mod invgamma;
mod laplace;
<<<<<<< HEAD
mod mixture;
=======
mod lognormal;
>>>>>>> 614e6b8d
mod mvg;
mod niw;
mod normal_gamma;
mod pareto;
mod poisson;
mod students_t;
mod uniform;
mod vonmises;
mod wishart;

pub use self::bernoulli::Bernoulli;
pub use self::beta::Beta;
pub use self::beta_binom::BetaBinomial;
pub use self::binomial::Binomial;
pub use self::categorical::Categorical;
pub use self::cauchy::Cauchy;
pub use self::chi_squared::ChiSquared;
pub use self::crp::Crp;
pub use self::dirichlet::{Dirichlet, SymmetricDirichlet};
pub use self::exponential::Exponential;
pub use self::gamma::Gamma;
pub use self::gaussian::Gaussian;
pub use self::geometric::Geometric;
pub use self::gev::Gev;
pub use self::invgamma::InvGamma;
pub use self::laplace::Laplace;
<<<<<<< HEAD
pub use self::mixture::Mixture;
=======
pub use self::lognormal::LogNormal;
>>>>>>> 614e6b8d
pub use self::mvg::MvGaussian;
pub use self::niw::NormalInvWishart;
pub use self::normal_gamma::NormalGamma;
pub use self::pareto::Pareto;
pub use self::poisson::Poisson;
pub use self::students_t::StudentsT;
pub use self::uniform::Uniform;
pub use self::vonmises::VonMises;
pub use self::wishart::InvWishart;<|MERGE_RESOLUTION|>--- conflicted
+++ resolved
@@ -23,11 +23,8 @@
 mod gev;
 mod invgamma;
 mod laplace;
-<<<<<<< HEAD
+mod lognormal;
 mod mixture;
-=======
-mod lognormal;
->>>>>>> 614e6b8d
 mod mvg;
 mod niw;
 mod normal_gamma;
@@ -54,11 +51,8 @@
 pub use self::gev::Gev;
 pub use self::invgamma::InvGamma;
 pub use self::laplace::Laplace;
-<<<<<<< HEAD
+pub use self::lognormal::LogNormal;
 pub use self::mixture::Mixture;
-=======
-pub use self::lognormal::LogNormal;
->>>>>>> 614e6b8d
 pub use self::mvg::MvGaussian;
 pub use self::niw::NormalInvWishart;
 pub use self::normal_gamma::NormalGamma;
