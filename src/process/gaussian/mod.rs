//! Gaussian Processes

use argmin::solver::{linesearch::MoreThuenteLineSearch, quasinewton::LBFGS};
use log::warn;
use nalgebra::linalg::Cholesky;
use nalgebra::{DMatrix, DVector, Dynamic};
use once_cell::sync::OnceCell;
use rand::Rng;
#[cfg(feature = "serde1")]
use serde::{Deserialize, Serialize};

use crate::dist::MvGaussian;
use crate::{consts::HALF_LN_2PI, traits::Mean, traits::Rv, traits::Variance};

pub mod kernel;
use kernel::{Kernel, KernelError};

mod noise_model;
pub use self::noise_model::NoiseModel;

use super::{RandomProcess, RandomProcessMle};

#[inline]
fn outer_product_self(col: &DVector<f64>) -> DMatrix<f64> {
    let row = DMatrix::from_row_slice(1, col.nrows(), col.as_slice());
    col * row
}

/// Errors from GaussianProcess
#[derive(Debug)]
#[cfg_attr(feature = "serde1", derive(Serialize, Deserialize))]
pub enum GaussianProcessError {
    /// The kernel is not returning a positive-definite matrix. Try adding a small, constant noise parameter as y_train_sigma.
    NotPositiveSemiDefinite,
    /// Error from the kernel function
    KernelError(KernelError),
    /// The given noise model does not match the training data
    MisshapenNoiseModel(String),
}

impl std::error::Error for GaussianProcessError {}
impl std::fmt::Display for GaussianProcessError {
    fn fmt(&self, f: &mut std::fmt::Formatter<'_>) -> std::fmt::Result {
        match self {
            Self::NotPositiveSemiDefinite => {
                writeln!(f, "Covariance matrix is not semi-positive definite")
            }
            Self::MisshapenNoiseModel(msg) => {
                writeln!(f, "Noise model error: {}", msg)
            }
            Self::KernelError(e) => writeln!(f, "Error from kernel: {}", e),
        }
    }
}

impl From<KernelError> for GaussianProcessError {
    fn from(e: KernelError) -> Self {
        Self::KernelError(e)
    }
}

#[derive(Clone, Debug)]
#[cfg_attr(feature = "serde1", derive(Serialize, Deserialize))]
pub struct GaussianProcess<K>
where
    K: Kernel,
{
    /// Cholesky Decomposition of K
    k_chol: Cholesky<f64, Dynamic>,
    /// Dual coefficients of training data in kernel space.
    alpha: DVector<f64>,
    /// Covariance Kernel
    pub kernel: K,
    /// x values used in training
    x_train: DMatrix<f64>,
    /// y values used in training
    y_train: DVector<f64>,
    /// Inverse covariance matrix
    k_inv: DMatrix<f64>,
    /// Noise Model
    pub noise_model: NoiseModel,
}

impl<K> GaussianProcess<K>
where
    K: Kernel,
{
    /// Train a Gaussian Process on the given data points
    ///
    /// # Arguments
    /// * `kernel` - Kernel to use to determine covariance
    /// * `x_train` - Values to use for input into `f`
    /// * `y_train` - Known values for `f(x)`
    /// * `noise_model` - Noise model to use for fitting
    pub fn train(
        kernel: K,
        x_train: DMatrix<f64>,
        y_train: DVector<f64>,
        noise_model: NoiseModel,
    ) -> Result<Self, GaussianProcessError> {
        let k = noise_model
            .add_noise_to_kernel(&kernel.covariance(&x_train, &x_train))
            .map_err(GaussianProcessError::MisshapenNoiseModel)?;

        // Decompose K into Cholesky lower lower triangular matrix
        let k_chol = match Cholesky::new(k) {
            Some(ch) => Ok(ch),
            None => Err(GaussianProcessError::NotPositiveSemiDefinite),
        }?;

        let k_inv = k_chol.inverse();
        let alpha = k_chol.solve(&y_train);

        Ok(GaussianProcess {
            k_chol,
            alpha,
            kernel,
            x_train,
            y_train,
            k_inv,
            noise_model,
        })
    }

    /// Return the inverse of K.
    pub fn k_inv(&self) -> &DMatrix<f64> {
        &self.k_inv
    }

    /// Return the Cholesky decomposition of K
    pub fn k_chol(&self) -> &Cholesky<f64, Dynamic> {
        &(self.k_chol)
    }

    /// Return the kernel being used in this GP
    pub fn kernel(&self) -> &K {
        &(self.kernel)
    }
}

impl<K> RandomProcess<f64> for GaussianProcess<K>
where
    K: Kernel,
{
    type Index = Vec<f64>;
    type Param = Vec<f64>;
    type SampleFunction = GaussianProcessPrediction<K>;
    type Error = GaussianProcessError;

    fn sample_function(
        &self,
        indicies: &[Self::Index],
    ) -> Self::SampleFunction {
        let n = indicies.len();
        let m = indicies.get(0).map(|i| i.len()).unwrap_or(0);

        let indicies: DMatrix<f64> = DMatrix::from_iterator(
            n,
            m,
            indicies.iter().map(|i| i.iter().cloned()).flatten(),
        );
        let k_trans = self.kernel.covariance(&indicies, &self.x_train);
        let y_mean = &k_trans * &self.alpha;
        GaussianProcessPrediction {
            gp: self.clone(),
            y_mean,
            k_trans,
            xs: indicies,
            cov: OnceCell::new(),
            dist: OnceCell::new(),
        }
    }

    fn ln_m(&self) -> f64 {
        let k_chol = self.k_chol();
        let dlog_sum = k_chol.l_dirty().diagonal().map(|x| x.ln()).sum();
        let n: f64 = self.x_train.nrows() as f64;
        let alpha = k_chol.solve(&self.y_train);
        -0.5 * self.y_train.dot(&alpha) - dlog_sum - n * HALF_LN_2PI
    }

    fn ln_m_with_params(
        &self,
        parameter: Self::Param,
    ) -> Result<(f64, Self::Param), GaussianProcessError> {
        let kernel = self
            .kernel
            .from_parameters(&parameter)
            .map_err(GaussianProcessError::KernelError)?;

        // GPML Equation 2.30
        let (k, k_grad) = kernel
            .covariance_with_gradient(&self.x_train)
            .map_err(|e| GaussianProcessError::KernelError(e.into()))?;
        let k = self.noise_model.add_noise_to_kernel(&k).unwrap(); // if we got here, the noise model will be okay

        let m = k.nrows();
        // TODO: try to symmetricize the matrix
        let maybe_k_chol = Cholesky::new(k.clone());

        if maybe_k_chol.is_none() {
            warn!(
                "failed to find chol of k = {}, with parameters = {:?}",
                k, parameter
            );
        }

        let k_chol = maybe_k_chol
            .ok_or(GaussianProcessError::NotPositiveSemiDefinite)?;
        let alpha = k_chol.solve(&self.y_train);
        let dlog_sum = k_chol.l_dirty().diagonal().map(|x| x.ln()).sum();
        let n: f64 = self.x_train.nrows() as f64;

        let ln_m = -0.5 * self.y_train.dot(&alpha) - dlog_sum - n * HALF_LN_2PI;

        // GPML Equation 5.9
        let aat_kinv = &outer_product_self(&alpha) - &k_chol.inverse();
        let grad_ln_m: Vec<f64> = (0..parameter.len())
            .map(|i| {
                let theta_i_grad = &k_grad[i];
                let mut sum = 0.0;
                for j in 0..m {
                    sum += (aat_kinv.row(j) * theta_i_grad.column(j))[0];
                }
                0.5 * sum
            })
            .collect();
        Ok((ln_m, grad_ln_m))
    }

    fn parameters(&self) -> Self::Param {
        self.kernel().parameters()
    }

    fn set_parameters(
        self,
        parameters: Self::Param,
    ) -> Result<Self, GaussianProcessError> {
        let (kernel, leftovers) = self
            .kernel
            .consume_parameters(&parameters)
            .map_err(GaussianProcessError::KernelError)?;
        if !leftovers.is_empty() {
            return Err(GaussianProcessError::KernelError(
                KernelError::ExtraniousParameters(leftovers.len()),
            ));
        }

        Self::train(kernel, self.x_train, self.y_train, self.noise_model)
    }
}

impl<K> RandomProcessMle<f64> for GaussianProcess<K>
where
    K: Kernel,
{
    type Solver =
        LBFGS<MoreThuenteLineSearch<Self::Param, f64>, Self::Param, f64>;

    fn generate_solver() -> Self::Solver {
        let linesearch = MoreThuenteLineSearch::new();
        LBFGS::new(linesearch, 10)
    }

    fn random_params<R: Rng>(&self, rng: &mut R) -> Self::Param {
        let n = self.parameters().len();
        (0..n).map(|_| rng.gen_range(-5.0..5.0)).collect()
    }
}

/// Structure for making GP preditions
pub struct GaussianProcessPrediction<K>
where
    K: Kernel,
{
    /// Parent GP
    gp: GaussianProcess<K>,
    /// Mean of y values
    y_mean: DVector<f64>,
    /// Intermediate matrix
    k_trans: DMatrix<f64>,
    /// Values to predict `f(x)` against.
    xs: DMatrix<f64>,
    /// Covariance matrix
    cov: OnceCell<DMatrix<f64>>,
    /// Output Distribution
    dist: OnceCell<MvGaussian>,
}

impl<K> GaussianProcessPrediction<K>
where
    K: Kernel,
{
    /// Return the covariance of the posterior
    pub fn cov(&self) -> &DMatrix<f64> {
        self.cov.get_or_init(|| {
            let v = self.gp.k_chol().solve(&(self.k_trans.transpose()));
            let kernel = self.gp.kernel();
            &kernel.covariance(&self.xs, &self.xs) - &(self.k_trans) * &v
        })
    }

    /// Return the standard deviation of posterior.
    pub fn std(&self) -> DVector<f64> {
        let kernel = self.gp.kernel();
        let k_inv = self.gp.k_inv();
        let k_ti = &(self.k_trans) * k_inv;

        let mut y_var: DVector<f64> = kernel.diag(&self.xs);
        for i in 0..y_var.nrows() {
            y_var[i] -= (0..k_inv.ncols())
                .map(|j| k_ti[(i, j)] * self.k_trans[(i, j)])
                .sum::<f64>();
        }
        y_var.map(|e| e.sqrt())
    }

    /// Return the MV Gaussian distribution which shows the predicted values
    pub fn dist(&self) -> &MvGaussian {
        let mean = self.y_mean.clone();
        let cov = (self.cov()).clone();
        self.dist
            .get_or_init(|| MvGaussian::new_unchecked(mean, cov))
    }

    /// Draw a single value from the corresponding MV Gaussian
    pub fn draw<RNG: Rng>(&self, rng: &mut RNG) -> DVector<f64> {
        self.dist().draw(rng)
    }

    /// Return a number of samples from the MV Gaussian
    pub fn sample<R: Rng>(
        &self,
        size: usize,
        rng: &mut R,
    ) -> Vec<DVector<f64>> {
        self.dist().sample(size, rng)
    }
}

impl<K> Rv<DVector<f64>> for GaussianProcessPrediction<K>
where
    K: Kernel,
{
    fn ln_f(&self, x: &DVector<f64>) -> f64 {
        self.dist().ln_f(x)
    }

    fn draw<R: Rng>(&self, rng: &mut R) -> DVector<f64> {
        self.dist().draw(rng)
    }
}

impl<K> Mean<DVector<f64>> for GaussianProcessPrediction<K>
where
    K: Kernel,
{
    fn mean(&self) -> Option<DVector<f64>> {
        Some(self.y_mean.clone())
    }
}

impl<K> Variance<DVector<f64>> for GaussianProcessPrediction<K>
where
    K: Kernel,
{
    fn variance(&self) -> Option<DVector<f64>> {
        let kernel = self.gp.kernel();
        let k_inv = self.gp.k_inv();
        let k_ti = &(self.k_trans) * k_inv;

        let mut y_var: DVector<f64> = kernel.diag(&self.xs);
        for i in 0..y_var.nrows() {
            y_var[i] -= (0..k_inv.ncols())
                .map(|j| k_ti[(i, j)] * self.k_trans[(i, j)])
                .sum::<f64>();
        }
        Some(y_var)
    }
}

#[cfg(test)]
mod tests {
    use self::kernel::{ConstantKernel, ProductKernel, RBFKernel};
    use super::*;
    use crate::test::relative_eq;
    use rand::SeedableRng;
    use rand_xoshiro::Xoshiro256Plus;

    fn arange(start: f64, stop: f64, step_size: f64) -> Vec<f64> {
        let size = ((stop - start) / step_size).floor() as usize;
        (0..size).map(|i| start + (i as f64) * step_size).collect()
    }

    #[test]
    fn simple() {
        let x_train: DMatrix<f64> =
            DMatrix::from_column_slice(5, 1, &[-4.0, -3.0, -2.0, -1.0, 1.0]);
        let y_train: DVector<f64> = x_train.map(|x| x.sin()).column(0).into();

        let kernel = RBFKernel::default();
        let gp = GaussianProcess::train(
            kernel,
            x_train,
            y_train,
            NoiseModel::default(),
        )
        .unwrap();

        let xs: Vec<Vec<f64>> = arange(-5.0, 5.0, 1.0)
            .into_iter()
            .map(|x| vec![x])
            .collect();
        let pred = gp.sample_function(&xs);

        let expected_mean: DMatrix<f64> = DMatrix::from_column_slice(
            10,
            1,
            &[
                0.61409752,
                0.7568025,
                -0.14112001,
                -0.90929743,
                -0.84147098,
                0.08533365,
                0.84147098,
                0.5639856,
                0.12742202,
                0.01047683,
            ],
        );

        let mean = pred.mean().expect("Should be able to compute the mean");
        assert!(mean.relative_eq(&expected_mean, 1E-8, 1E-8));

        let expected_cov = DMatrix::from_row_slice(
            10,
            10,
            &[
                5.09625632e-01,
                0.00000000e+00,
                5.55111512e-17,
                6.76542156e-17,
                3.16587034e-17,
                3.44967276e-02,
                3.52051377e-19,
                -7.75055224e-03,
                -2.00292507e-03,
                -1.67618574e-04,
                -1.11022302e-16,
                9.99999972e-09,
                1.11022302e-16,
                1.38777878e-16,
                6.93889390e-17,
                1.70761842e-17,
                -6.92025918e-19,
                -2.07291131e-18,
                -5.05982846e-19,
                -4.19922650e-20,
                -1.11022302e-16,
                -1.11022302e-16,
                9.99999994e-09,
                0.00000000e+00,
                -5.55111512e-17,
                -5.03069808e-17,
                -1.05709712e-17,
                7.37765697e-19,
                3.91795751e-19,
                3.47275204e-20,
                -6.76542156e-17,
                -2.77555756e-17,
                3.33066907e-16,
                1.00000004e-08,
                1.11022302e-16,
                0.00000000e+00,
                1.56125113e-17,
                1.71303943e-17,
                4.15003793e-18,
                3.44537269e-19,
                -1.31730564e-17,
                1.04083409e-17,
                0.00000000e+00,
                -1.11022302e-16,
                9.99999994e-09,
                0.00000000e+00,
                -2.77555756e-17,
                -2.08166817e-17,
                -4.98732999e-18,
                -4.15469661e-19,
                3.44967276e-02,
                7.67615138e-17,
                7.80625564e-17,
                0.00000000e+00,
                0.00000000e+00,
                2.66312702e-01,
                0.00000000e+00,
                -1.77597042e-01,
                -5.69934156e-02,
                -5.23533037e-03,
                -2.62952445e-18,
                -1.96935160e-18,
                -3.41523684e-18,
                -3.46944695e-18,
                0.00000000e+00,
                0.00000000e+00,
                9.99999994e-09,
                0.00000000e+00,
                0.00000000e+00,
                0.00000000e+00,
                -7.75055224e-03,
                -9.40329325e-18,
                -3.76972013e-18,
                9.37834879e-18,
                1.38777878e-17,
                -1.77597042e-01,
                1.11022302e-16,
                6.23591981e-01,
                5.22272453e-01,
                1.28415894e-01,
                -2.00292507e-03,
                -2.53816432e-18,
                -2.37371719e-18,
                4.43845264e-18,
                -2.43945489e-18,
                -5.69934156e-02,
                0.00000000e+00,
                5.22272453e-01,
                9.81130576e-01,
                6.04980983e-01,
                -1.67618574e-04,
                -3.01246445e-19,
                -2.26631991e-19,
                -6.04801377e-20,
                -2.02017358e-19,
                -5.23533037e-03,
                0.00000000e+00,
                1.28415894e-01,
                6.04980983e-01,
                9.99872740e-01,
            ],
        );

        let cov = pred.cov();
        assert!(cov.relative_eq(&expected_cov, 1E-7, 1E-7))
    }

    #[test]
    fn log_marginal_a() {
        let x_train: DMatrix<f64> =
            DMatrix::from_column_slice(5, 1, &[-4.0, -3.0, -2.0, -1.0, 1.0]);
        let y_train: DVector<f64> = x_train.map(|x| x.sin()).column(0).into();

        let kernel = RBFKernel::default() * ConstantKernel::default();
        let parameters = kernel.parameters();
        assert!(relative_eq(&parameters, &vec![0.0, 0.0], 1E-9, 1E-9));

        let expected_ln_m = -5.029140040847684;
        let expected_grad = vec![2.06828541, -1.19111032];

        let gp = GaussianProcess::train(
            kernel,
            x_train,
            y_train,
            NoiseModel::default(),
        )
        .unwrap();
        // Without Gradient
        assert::close(gp.ln_m(), expected_ln_m, 1E-7);

        // With Gradient
        let (ln_m, grad_ln_m) = gp.ln_m_with_params(parameters).unwrap();
        assert::close(ln_m, expected_ln_m, 1E-7);
        assert!(relative_eq(grad_ln_m, expected_grad, 1E-7, 1E-7));
    }

    #[test]
    fn log_marginal_b() -> Result<(), KernelError> {
        let x_train: DMatrix<f64> =
            DMatrix::from_column_slice(5, 1, &[-4.0, -3.0, -2.0, -1.0, 1.0]);
        let y_train: DVector<f64> = x_train.map(|x| x.sin()).column(0).into();

        let kernel = RBFKernel::new(1.9948914742700008)?
            * ConstantKernel::new(1.221163421070665)?;
        let parameters = kernel.parameters();
        assert!(relative_eq(
            &parameters,
            &vec![0.69058965, 0.19980403],
            1E-7,
            1E-7
        ));

        let expected_ln_m = -3.414870095916796;
        let expected_grad = vec![0.0, 0.0];

        let gp = GaussianProcess::train(
            kernel,
            x_train,
            y_train,
            NoiseModel::default(),
        )
        .unwrap();
        // Without Gradient
        let ln_m = gp.ln_m();
        assert::close(ln_m, expected_ln_m, 1E-7);

        // With Gradient
        let (ln_m, grad_ln_m) = gp.ln_m_with_params(parameters).unwrap();
        assert::close(ln_m, expected_ln_m, 1E-7);
        assert!(relative_eq(grad_ln_m, expected_grad, 1E-6, 1E-6));
        Ok(())
    }

    #[test]
    fn optimize_gp_1_param() {
        let x_train: DMatrix<f64> =
            DMatrix::from_column_slice(5, 1, &[-4.0, -3.0, -2.0, -1.0, 1.0]);
        let y_train: DVector<f64> = x_train.map(|x| x.sin()).column(0).into();

        let kernel = RBFKernel::default();
        let noise_model = NoiseModel::default();

        let gp = GaussianProcess::train(kernel, x_train, y_train, noise_model)
            .unwrap();

        let mut rng = Xoshiro256Plus::seed_from_u64(0xABCD);
        let gp = gp.optimize(100, 10, &mut rng).expect("Failed to optimize");
        let opt_params = gp.kernel().parameters();

        assert!(relative_eq(opt_params, vec![0.65785421], 1E-5, 1E-5));
        assert::close(gp.ln_m(), -3.444937833462115, 1E-7);
        assert::close(
            gp.ln_m(),
            gp.ln_m_with_params(gp.kernel().parameters()).unwrap().0,
            1E-7,
        );
    }

    #[test]
    fn optimize_gp_2_param() {
        let x_train: DMatrix<f64> =
            DMatrix::from_column_slice(5, 1, &[-4.0, -3.0, -2.0, -1.0, 1.0]);
        let y_train: DVector<f64> = x_train.map(|x| x.sin()).column(0).into();

        let kernel = ConstantKernel::default() * RBFKernel::default();
        let noise_model = NoiseModel::default();

        let gp = GaussianProcess::train(kernel, x_train, y_train, noise_model)
            .unwrap();

<<<<<<< HEAD
        let mut rng = SmallRng::seed_from_u64(0xABCD);
        let gp = gp.optimize(200, 20, &mut rng).expect("Failed to optimize");
=======
        let mut rng = Xoshiro256Plus::seed_from_u64(0xABCD);
        let gp = gp.optimize(200, 30, &mut rng).expect("Failed to optimize");
>>>>>>> c8e8dd67
        let opt_params = gp.kernel().parameters();

        assert!(relative_eq(
            opt_params,
            vec![0.19980403, 0.69058965],
            1E-5,
            1E-5
        ));

        assert::close(gp.ln_m(), -3.414870095916796, 1E-7);
        assert::close(
            gp.ln_m(),
            gp.ln_m_with_params(gp.kernel().parameters()).unwrap().0,
            1E-7,
        );
    }

    #[test]
    fn no_noise_k_chol() -> Result<(), KernelError> {
        let xs: DMatrix<f64> =
            DMatrix::from_column_slice(6, 1, &[1., 3., 5., 6., 7., 8.]);
        let ys: DVector<f64> = xs.map(|x| x * x.sin()).column(0).into();

        let kernel: ProductKernel<ConstantKernel, RBFKernel> =
            (ConstantKernel::new_unchecked(1.0)
                * RBFKernel::new_unchecked(1.0))
            .from_parameters(&[3.09975267, 0.51633823])?;
        let gp =
            GaussianProcess::train(kernel, xs, ys, NoiseModel::Uniform(0.0))
                .expect("Should produce GP");
        let expected_k_chol: DMatrix<f64> = DMatrix::from_row_slice(
            6,
            6,
            &[
                4.71088758e+00,
                0.00000000e+00,
                0.00000000e+00,
                0.00000000e+00,
                0.00000000e+00,
                0.00000000e+00,
                2.31120928e+00,
                4.10496936e+00,
                0.00000000e+00,
                0.00000000e+00,
                0.00000000e+00,
                0.00000000e+00,
                2.72928489e-01,
                2.49869155e+00,
                3.98428317e+00,
                0.00000000e+00,
                0.00000000e+00,
                0.00000000e+00,
                5.49801688e-02,
                1.05810706e+00,
                3.99430301e+00,
                2.26172320e+00,
                0.00000000e+00,
                0.00000000e+00,
                7.75767414e-03,
                3.08846597e-01,
                2.53847856e+00,
                3.58428088e+00,
                1.67513357e+00,
                0.00000000e+00,
                7.66699649e-04,
                6.26639003e-02,
                1.08269933e+00,
                2.87253128e+00,
                3.28904854e+00,
                1.39535672e+00,
            ],
        );

        assert!(gp.k_chol().l().relative_eq(&expected_k_chol, 1E-8, 1E-8));
        Ok(())
    }

    #[test]
    fn noisy_k_chol() -> Result<(), KernelError> {
        let xs: DMatrix<f64> =
            DMatrix::from_column_slice(6, 1, &[1., 3., 5., 6., 7., 8.]);
        let ys: DVector<f64> = xs.map(|x| x * x.sin()).column(0).into();
        let dy = DVector::from_row_slice(&[
            0.917022, 1.22032449, 0.50011437, 0.80233257, 0.64675589,
            0.59233859,
        ]);

        let ys = &ys + &dy;

        let kernel: ProductKernel<ConstantKernel, RBFKernel> =
            (ConstantKernel::new_unchecked(1.0)
                * RBFKernel::new_unchecked(1.0))
            .from_parameters(&[2.88672093, -0.03332773])?;
        let gp = GaussianProcess::train(
            kernel,
            xs,
            ys,
            NoiseModel::PerPoint(dy.map(|x| x * x)),
        )
        .expect("Should produce GP");
        let expected_k_chol: DMatrix<f64> = DMatrix::from_row_slice(
            6,
            6,
            &[
                4.33305138e+00,
                0.00000000e+00,
                0.00000000e+00,
                0.00000000e+00,
                0.00000000e+00,
                0.00000000e+00,
                4.88016869e-01,
                4.38011830e+00,
                0.00000000e+00,
                0.00000000e+00,
                0.00000000e+00,
                0.00000000e+00,
                7.99944659e-04,
                4.82683717e-01,
                4.23692519e+00,
                0.00000000e+00,
                0.00000000e+00,
                0.00000000e+00,
                6.51671570e-06,
                3.33549665e-02,
                2.47659940e+00,
                3.52753247e+00,
                0.00000000e+00,
                0.00000000e+00,
                1.82292356e-08,
                7.91346757e-04,
                4.98998709e-01,
                2.62886878e+00,
                3.34555626e+00,
                0.00000000e+00,
                1.75097116e-11,
                6.44668785e-06,
                3.44822627e-02,
                5.75247207e-01,
                2.68410080e+00,
                3.27853235e+00,
            ],
        );

        assert!(gp.k_chol().l().relative_eq(&expected_k_chol, 1E-7, 1E-7));
        Ok(())
    }
}<|MERGE_RESOLUTION|>--- conflicted
+++ resolved
@@ -647,13 +647,8 @@
         let gp = GaussianProcess::train(kernel, x_train, y_train, noise_model)
             .unwrap();
 
-<<<<<<< HEAD
-        let mut rng = SmallRng::seed_from_u64(0xABCD);
-        let gp = gp.optimize(200, 20, &mut rng).expect("Failed to optimize");
-=======
         let mut rng = Xoshiro256Plus::seed_from_u64(0xABCD);
         let gp = gp.optimize(200, 30, &mut rng).expect("Failed to optimize");
->>>>>>> c8e8dd67
         let opt_params = gp.kernel().parameters();
 
         assert!(relative_eq(
