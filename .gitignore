--- conflicted
+++ resolved
@@ -4,9 +4,5 @@
 Cargo.lock
 .DS_Store
 .vim
-<<<<<<< HEAD
 .helix
-=======
-.helix
-*.zip
->>>>>>> 14e18747
+*.zip