# Changelog

<<<<<<< HEAD
## [0.19.0] - 2024-12-25

### Changed
- Merry Christmas
- `NormalInvChiSquared`, `NormalGamma`, and `NormalInvGamme` `PpCache` for Gaussian conjugate analysis changed. `ln_pp_with_cache` is much faster.
- `Gamma` `PpCache` for Poisson conjugate analysis has been optimized. `ln_pp_with_cache` is faster.

## [0.18.0] - 2024-06-24
=======
## [0.18.1] - 2025-02-28

### Fixed
- `LogSumExp` issues with `-Inf` entries

## [0.18.0] - 2024-12-09
>>>>>>> 392b2b9a

### Added
- Add log1pexp and logaddexp
- Add LogSumExp trait with logsumexp method. This way we can make applying it a little more generic, similar to how sum works.
- Propagate these functions across crate

### Removed
- Removed logsumexp function taking a slice argument

## [0.17.0] - 2024-06-24

### Added
- experimental module with stick_breaking_process submodule
- ConvergentSequence trait and sorted_uniforms function
- Parameterized trait for distributions
- Process trait generalizing Rv
- HasDensity and Sampleable traits split from Rv
- Implementations of ConjugatePrior<X, Bernoulli> for UnitPowerLaw
- Implementations of Parameterized, HasDensity and Sampleable for various distributions
- Tests for new trait implementations
- Chad Scherrer to authors

### Changed
- Updated dependencies including ahash, aho-corasick, anyhow, argmin, argmin-math, autocfg, bit-vec
- Refactored ConjugatePrior with changes to cache names
- Updated import statements to use wildcards for rv::traits module
- Changed random number generator in examples to Xoshiro256Plus
- Renamed LnMCache and LnPpCache to MCache and PpCache in conjugate prior implementations
- Updated code examples in documentation
- Made minor stylistic changes suggested by Clippy
- Updated test profile for proptest with opt-level 3

### Removed
- datum module and related code
- Distribution enum and ProductDistribution struct
- Rv trait implementation for various distributions

### Fixed
- Various typos in comments and documentation
- Incorrect usages of std::f64 constants


## [0.16.5] - 2024-03-14
- Moved repository to GitHub.

## [0.16.4] - 2024-01-31
- Bump min rust version to 1.72
- Fix bug in `dist::Beta` that sometimes resulted in invalid cache setting
  `alpha`or `beta`.
- Add `set_a` and `set_b` methods to `dist::Uniform`

## [0.16.3] - 2024-01-23
- Implement `Variance<f64>`for mixture models whose component distribution type
  also implements `Variance<f64>` and `Mean<f64>`.
- Implement `Variance<f32>`for mixture models whose component distribution type
  also implements `Variance<f32>` and `Mean<f32>`.

## [0.16.2] - 2024-01-02
- Fix edge case in `misc::logsumexp` that would return `NaN` if the first value
  in the slice was `-inf`.

## [0.16.1] - 2023-12-14
- Performance improvements in `misc::logsumexp`

## [0.16.0] - 2023-06-07
- Fix bug in `InvGaussianSuffStat`
- Add `ln_f_stat` method to `HasSuffStat` trait. This method computes the log
    likelihood of the data represented by the statistic.
- Un-implement `HasSuffStat<f64>` for `InverseGamma`
- Add `InvGammaSuffStat`
- Add `BetaSuffStat`
- Cache ln(weights) for `Mixture` to improve `ln_f` computation performance

## [0.15.1] - 2023-05-22
- Fix bug in `Empirical::draw` that causes an `index out of bounds error` when
    the last last bin is drawn.

## [0.15.0] - 2023-03-07
- All structs and enums use `snake_case` naming.
- Dependency updates (thanks @bsull).
- Entropy impl for Bernoulli Mixuture.
- Corrected NormalInverseGamma Posterior.
- Corrected NormalInverseWishart Posterior.
- Added `Kernel::reparameterize`.
- Improve CI.

## [0.14.4] - 2022-02-16
- re-export nalgebra (flag `arraydist`)
- add `reparameterize` method to `process::gaussian::Kernel`, which will
    replace `from_parmeters` in 0.15.0
- Implement `Error` for `NormalInvGammaError` and `NormalInvChiSquaredError`

## [0.14.3] - 2022-02-16
- Remove dependency on peroxide

## [0.14.2] - 2022-01-31
- Fix some incorrect documentation
- Pass `--all-features` to docs.rs builds

## [0.14.1] - 2022-01-21
- Fix bug in computation of entropies for continuous mixture models 

## [0.14.0] - 2022-01-05
- Fix typo: `CategoricalError::EmptyWights` to `CategoricalError::EmptyWeights`
- Allow `Categorical::from_ln_weights` to accept zero (-Inf) weights
- Update `lru` crate to 0.7 due to security vulnerability in 0.6.6

## [0.13.1] - 2021-08-14
- When using `dist::Gamma` to draw a `dist::Poisson`, the Poisson rate
    parameter is shifted to `f64::EPSILON` in the event of underflow.

## [0.13.0] - 2021-07-15
- Clippy lints
- Use `&'a [T]` instead of `&'a Vec<T>` in `DataOrSuffStat`
- Use `&[T]` instead of `&Vec<T>` in `GewekeTester`
- Renamed `BesselIvError` variants
- Implement `Rv<usize>` for `Poisson`
- Additional caching of expensive computations
- Estimate Gaussian mixture entropy with Gauss–Legendre quadrature for a 10x
    speedup.
- Place `ndarray` dependent distributions behind `arraydist` flag.
- Fix bug the caused weights to be computed incorrectly when using
    `Mixture::combine` where one or more of the inputs was an empty mixture

## [0.12.0] - 2021-05-05
- Added Inverse X^2 distribution
- Added Scaled Inverse X^2 distribution (`InvChiSquared`)
- Added Inverse Gaussian distribution
- Added Inverse Gaussian sufficient statistic
- Added Normal Inverse X^2 (`NormalInvChiSquared`) distribution as prior for
    Gaussian
- Added Inverse X^2 distribution (`InvChiSquared`)
- Implemented `From` instead of `Into` for sufficient statistic converters to
    allow the more explicit/ergonomic `From` conversions.
- Improved some error messages in `NormalGamma`
- Caching of a normalizing constant in `BetaBinomial`
- Lots of testing verifying proper conjugate prior behavior
- Added Gaussian prior geweke tests and example
- More robust dpgmm example -- can use different priors
- Version updates
- Misc styling and warning fixes

## [0.11.1] - 2021-02-12
- Added Normal Inverse Gamma (`NormalInvGamma`) distribution as prior for
    Gaussian

## [0.11.0] - 2020-11-20
- Added `_with_cache` variants to `ConjugatePrior` `ln_m` and `ln_pp` methods
    for use cases where these methods are called many times in different data
    without changing the underlying distribution. This also adds two more
    associated types to the trait (`LnMCache` and `LnPpCache`), and one method
    each to compute the caches.
- Remove all references to `serde_derive` crate
- Gaussian process improvements including new kernels

## [0.10.4] - 2020-10-09
- Added Gaussian processes

## [0.10.3] - 2020-10-07
- Updated math in `NormalGamma` and `GaussianSuffStat` to reduce rounding errors

## [0.10.2] - 2020-09-07
- Categorical datum converters work like standard usize-to-boolean casting where
    0 is false, and anything greater than 0 is true.

## [0.10.1] - 2020-08-10
- Add `from_parts_unchecked` method for constructing sufficient statistic since
    there was no way of manipulating statistic's fields or creating them
    manually.

## [0.10.0] - 2020-06-02
- Implement Poisson Mode
- Store `GaussianSuffStat` in a more numerically stable way. The extra numerical
    stability comes at the cost of slower `observe` and `forget`. Serialization
    on `GaussianSuffStat` has changed.

## [0.9.3] - 2020-05-30
- Entropy for Gaussian mixtures more robust to models with dispersed
    low-variance components
- Categorical::new_unchecked is now public

## [0.9.2] - 2020-05-23
- Benchmarks
- implement `Entropy` and `KlDivergence` for `Poisson`
- Implement `QuadBounds` and `Entropy` for `Mixture<Poisson>`
- Implement `Mean` for mixtures of distributions that implement `Mean<f64>` or
    `Mean<f32>`
- `Rv` trait has `sample_stream` method that produces a never-ending iterator of
    random numbers.

## [0.9.1] - 2020-05-16
- Remove printlns

## [0.9.0] - 2020-05-16
- Refactor errors to provide more information
- Errors implement the `std::error::Error` trait
- Fixed a bug with `rv::dist::Mixture` that would compute means incorrectly
- `MvGaussian::dims` renamed to `MvGaussian::ndims`
- More aggressive caching of log likelihood terms
- Cached terms no longer unnecessarily computed on `Clone`
- Remove dependency on `getset`
- Setters do input validation unless prefixed by `_unchecked`.
- feature `serde_support` renamed to `serde1`

## [0.8.3] - 2020-05-05
- Added Negative Binomial distribution
- Added Skellam Distribution
- Add `try_quad` function for numerical integration of functions that return
    `Result<f64, E>`.

## [0.8.2] - 2020-02-12
- Remove dependency on `quadrature` crate in favor of hand-rolled adaptive
    Simpson's rule, which handles multimodal distributions better.

<<<<<<< HEAD
[0.19.0]: https://github.com/promise-ai/rv/compare/v0.18.0...v0.19.0
=======
[0.18.1]: https://github.com/promise-ai/rv/compare/v0.18.0...v0.18.1
>>>>>>> 392b2b9a
[0.18.0]: https://github.com/promise-ai/rv/compare/v0.17.0...v0.18.0
[0.17.0]: https://github.com/promise-ai/rv/compare/v0.16.5...v0.17.0
[0.16.5]: https://github.com/promise-ai/rv/compare/v0.16.4...v0.16.5
[0.16.4]: https://github.com/promise-ai/rv/compare/v0.16.3...v0.16.4
[0.16.3]: https://github.com/promise-ai/rv/compare/v0.16.2...v0.16.3
[0.16.2]: https://github.com/promise-ai/rv/compare/v0.16.1...v0.16.2
[0.16.1]: https://github.com/promise-ai/rv/compare/v0.16.0...v0.16.1
[0.16.0]: https://github.com/promise-ai/rv/compare/v0.15.1...v0.16.0
[0.15.1]: https://github.com/promise-ai/rv/compare/v0.15.0...v0.15.1
[0.15.0]: https://github.com/promise-ai/rv/compare/v0.14.4...v0.15.0
[0.14.4]: https://github.com/promise-ai/rv/compare/v0.14.3...v0.14.4
[0.14.3]: https://github.com/promise-ai/rv/compare/v0.14.2...v0.14.3
[0.14.2]: https://github.com/promise-ai/rv/compare/v0.14.1...v0.14.2
[0.14.1]: https://github.com/promise-ai/rv/compare/v0.14.0...v0.14.1
[0.14.0]: https://github.com/promise-ai/rv/compare/v0.13.1...v0.14.0
[0.13.1]: https://github.com/promise-ai/rv/compare/v0.13.0...v0.13.1
[0.13.0]: https://github.com/promise-ai/rv/compare/v0.12.0...v0.13.0
[0.12.0]: https://github.com/promise-ai/rv/compare/v0.11.1...v0.12.0
[0.11.1]: https://github.com/promise-ai/rv/compare/v0.11.0...v0.11.1
[0.11.0]: https://github.com/promise-ai/rv/compare/v0.10.4...v0.11.0
[0.10.4]: https://github.com/promise-ai/rv/compare/v0.10.3...v0.10.4
[0.10.3]: https://github.com/promise-ai/rv/compare/v0.10.2...v0.10.3
[0.10.2]: https://github.com/promise-ai/rv/compare/v0.10.1...v0.10.2
[0.10.1]: https://github.com/promise-ai/rv/compare/v0.10.0...v0.10.1
[0.10.0]: https://github.com/promise-ai/rv/compare/v0.9.3...v0.10.0
[0.9.3]: https://github.com/promise-ai/rv/compare/v0.9.2...v0.9.3
[0.9.2]: https://github.com/promise-ai/rv/compare/v0.9.1...v0.9.2
[0.9.1]: https://github.com/promise-ai/rv/compare/v0.9.0...v0.9.1
[0.9.0]: https://github.com/promise-ai/rv/compare/v0.8.3...v0.9.0
[0.8.3]: https://github.com/promise-ai/rv/compare/v0.8.2...v0.8.3
[0.8.2]: https://github.com/promise-ai/rv/release/tag/v0.8.2<|MERGE_RESOLUTION|>--- conflicted
+++ resolved
@@ -1,22 +1,18 @@
 # Changelog
 
-<<<<<<< HEAD
-## [0.19.0] - 2024-12-25
+## [0.19.0]
 
 ### Changed
 - Merry Christmas
 - `NormalInvChiSquared`, `NormalGamma`, and `NormalInvGamme` `PpCache` for Gaussian conjugate analysis changed. `ln_pp_with_cache` is much faster.
 - `Gamma` `PpCache` for Poisson conjugate analysis has been optimized. `ln_pp_with_cache` is faster.
 
-## [0.18.0] - 2024-06-24
-=======
 ## [0.18.1] - 2025-02-28
 
 ### Fixed
 - `LogSumExp` issues with `-Inf` entries
 
 ## [0.18.0] - 2024-12-09
->>>>>>> 392b2b9a
 
 ### Added
 - Add log1pexp and logaddexp
@@ -231,11 +227,8 @@
 - Remove dependency on `quadrature` crate in favor of hand-rolled adaptive
     Simpson's rule, which handles multimodal distributions better.
 
-<<<<<<< HEAD
 [0.19.0]: https://github.com/promise-ai/rv/compare/v0.18.0...v0.19.0
-=======
 [0.18.1]: https://github.com/promise-ai/rv/compare/v0.18.0...v0.18.1
->>>>>>> 392b2b9a
 [0.18.0]: https://github.com/promise-ai/rv/compare/v0.17.0...v0.18.0
 [0.17.0]: https://github.com/promise-ai/rv/compare/v0.16.5...v0.17.0
 [0.16.5]: https://github.com/promise-ai/rv/compare/v0.16.4...v0.16.5
